--- conflicted
+++ resolved
@@ -1,5 +1,6 @@
 using Nuke.Common;
 using Nuke.Common.Execution;
+using Nuke.Common.IO;
 using Nuke.Common.ProjectModel;
 using Nuke.Common.Tooling;
 using Nuke.Common.Tools.DotNet;
@@ -62,8 +63,6 @@
                 .SetInformationalVersion(GitVersion.InformationalVersion));
         });
 
-<<<<<<< HEAD
-
     Target ApiChecks => _ => _
         .DependsOn(Compile)
         .Executes(() =>
@@ -74,18 +73,6 @@
                     cc => cc.SetProjectFile(Solution.GetProject("Approval.Tests"))));
         });
 
-=======
-    Target ApiChecks => _ => _
-        .DependsOn(Compile)
-        .Executes(() =>
-        {
-            DotNetTest(s => s
-                .SetConfiguration(Configuration.Debug)
-                .CombineWith(
-                    cc => cc.SetProjectFile(Solution.GetProject("Approval.Tests"))));
-        });
-
->>>>>>> c34bb3e5
     Target UnitTests => _ => _
         .DependsOn(Compile)
         .Executes(() =>
@@ -100,21 +87,11 @@
                 .SetProjectFile(Solution.GetProject("FluentAssertions.Specs"))
                 .SetConfiguration(Configuration.Debug)
                 .CombineWith(
-<<<<<<< HEAD
-                    cc => cc.SetProjectFile(Solution.GetProject("NetCore20.Specs")),
-                    cc => cc.SetProjectFile(Solution.GetProject("NetCore21.Specs")),
-                    cc => cc.SetProjectFile(Solution.GetProject("NetCore30.Specs"))));
-
-
-        });
-
-=======
                     cc => cc.SetFramework("netcoreapp2.0"),
                     cc => cc.SetFramework("netcoreapp2.1"),
                     cc => cc.SetFramework("netcoreapp3.0")));
         });
 
->>>>>>> c34bb3e5
     Target TestFrameworks => _ => _
         .DependsOn(Compile)
         .Executes(() =>
