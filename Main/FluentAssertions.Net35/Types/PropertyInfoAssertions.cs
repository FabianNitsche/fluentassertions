--- conflicted
+++ resolved
@@ -1,153 +1,141 @@
-using System;
-using System.Collections.Generic;
-using System.Diagnostics;
-using System.Linq;
-using System.Reflection;
-using FluentAssertions.Execution;
-
-namespace FluentAssertions.Types
-{
-    /// <summary>
-    /// Contains assertions for the <see cref="PropertyInfo"/> objects returned by the parent <see cref="PropertyInfoSelector"/>.
-    /// </summary>
-    [DebuggerNonUserCode]
-    public class PropertyInfoAssertions
-    {
-<<<<<<< HEAD
-        private readonly bool isAssertingSingleProperty;
-
-=======
->>>>>>> c1a2a361
-        /// <summary>
-        /// Gets the object which value is being asserted.
-        /// </summary>
-        public IEnumerable<PropertyInfo> SubjectProperties { get; private set; }
-
-        /// <summary>
-<<<<<<< HEAD
-        /// Initializes a new instance of the <see cref="PropertyInfoAssertions"/> class, for a single <see cref="PropertyInfo"/>.
-        /// </summary>
-        /// <param name="property">The property to assert.</param>
-        public PropertyInfoAssertions(PropertyInfo property)
-        {
-            isAssertingSingleProperty = true;
-            SubjectProperties = new[] { property };
-        }
-
-        /// <summary>
-=======
->>>>>>> c1a2a361
-        /// Initializes a new instance of the <see cref="PropertyInfoAssertions"/> class, for a number of <see cref="PropertyInfo"/> objects.
-        /// </summary>
-        /// <param name="properties">The properties to assert.</param>
-        public PropertyInfoAssertions(IEnumerable<PropertyInfo> properties)
-        {
-            SubjectProperties = properties;
-        }
-
-        /// <summary>
-        /// Asserts that the selected properties are virtual.
-        /// </summary>
-        /// <param name="reason">
-        /// A formatted phrase as is supported by <see cref="string.Format(string,object[])" /> explaining why the assertion 
-        /// is needed. If the phrase does not start with the word <i>because</i>, it is prepended automatically.
-        /// </param>
-        /// <param name="reasonArgs">
-        /// Zero or more objects to format using the placeholders in <see cref="reason" />.
-        /// </param>
-        public AndConstraint<PropertyInfoAssertions> BeVirtual(string reason = "", params object[] reasonArgs)
-        {
-            IEnumerable<PropertyInfo> nonVirtualProperties = GetAllNonVirtualPropertiesFromSelection();
-
-<<<<<<< HEAD
-            string failureMessage = isAssertingSingleProperty
-                ? "Expected property " + GetDescriptionsFor(new[] { SubjectProperties.Single() }) +
-                    " to be virtual{reason}, but it is not virtual."
-                : "Expected all selected properties to be virtual{reason}, but the following properties are not virtual:\r\n" +
-                    GetDescriptionsFor(nonVirtualProperties);
-
-=======
->>>>>>> c1a2a361
-            Execute.Verification
-                .ForCondition(!nonVirtualProperties.Any())
-                .BecauseOf(reason, reasonArgs)
-                .FailWith("Expected all selected properties to be virtual{reason}, but the following properties are" +
-                    " not virtual:\r\n" + GetDescriptionsFor(nonVirtualProperties));
-
-            return new AndConstraint<PropertyInfoAssertions>(this);
-        }
-
-        private PropertyInfo[] GetAllNonVirtualPropertiesFromSelection()
-        {
-            var query = 
-                from property in SubjectProperties
-#if !WINRT
-                let getter = property.GetGetMethod(true)
-#else
-                let getter = property.GetMethod
-#endif
-                where !getter.IsVirtual || getter.IsFinal
-                select property;
-
-            return query.ToArray();
-        }
-
-        /// <summary>
-        /// Asserts that the selected methods are decorated with the specified <typeparamref name="TAttribute"/>.
-        /// </summary>
-        /// <param name="reason">
-        /// A formatted phrase as is supported by <see cref="string.Format(string,object[])" /> explaining why the assertion 
-        /// is needed. If the phrase does not start with the word <i>because</i>, it is prepended automatically.
-        /// </param>
-        /// <param name="reasonArgs">
-        /// Zero or more objects to format using the placeholders in <see cref="reason" />.
-        /// </param>
-        public AndConstraint<PropertyInfoAssertions> BeDecoratedWith<TAttribute>(string reason = "", params object[] reasonArgs)
-        {
-            IEnumerable<PropertyInfo> propertiesWithoutAttribute = GetPropertiesWithout<TAttribute>();
-
-<<<<<<< HEAD
-            string failureMessage = isAssertingSingleProperty
-                ? "Expected property " + GetDescriptionsFor(new[] { SubjectProperties.Single() }) +
-                    " to be decorated with {0}{reason}, but that attribute was not found."
-                : "Expected all selected properties to be decorated with {0}{reason}, but the following properties are not:\r\n" +
-                    GetDescriptionsFor(propertiesWithoutAttribute);
-
-=======
->>>>>>> c1a2a361
-            Execute.Verification
-                .ForCondition(!propertiesWithoutAttribute.Any())
-                .BecauseOf(reason, reasonArgs)
-                .FailWith("Expected all selected properties to be decorated with {0}{reason}, but the" +
-                    " following properties are not:\r\n" + GetDescriptionsFor(propertiesWithoutAttribute), typeof(TAttribute));
-
-            return new AndConstraint<PropertyInfoAssertions>(this);
-        }
-
-        private PropertyInfo[] GetPropertiesWithout<TAttribute>()
-        {
-            return SubjectProperties.Where(property => !IsDecoratedWith<TAttribute>(property)).ToArray();
-        }
-
-        private static bool IsDecoratedWith<TAttribute>(PropertyInfo property)
-        {
-            return property.GetCustomAttributes(false).OfType<TAttribute>().Any();
-        }
-
-        private static string GetDescriptionsFor(IEnumerable<PropertyInfo> properties)
-        {
-            return string.Join(Environment.NewLine, properties.Select(GetDescriptionFor).ToArray());
-        }
-
-        private static string GetDescriptionFor(PropertyInfo property)
-        {
-            string propTypeName;
-#if !WINRT
-            propTypeName = property.PropertyType.Name;
-#else
-            propTypeName = property.PropertyType.GetTypeInfo().Name;
-#endif
-            return string.Format("{0} {1}.{2}", propTypeName, property.DeclaringType, property.Name);
-        }
-    }
-}+using System;
+using System.Collections.Generic;
+using System.Diagnostics;
+using System.Linq;
+using System.Reflection;
+using FluentAssertions.Execution;
+
+namespace FluentAssertions.Types
+{
+    /// <summary>
+    /// Contains assertions for the <see cref="PropertyInfo"/> objects returned by the parent <see cref="PropertyInfoSelector"/>.
+    /// </summary>
+    [DebuggerNonUserCode]
+    public class PropertyInfoAssertions
+    {
+        private readonly bool isAssertingSingleProperty;
+
+        /// <summary>
+        /// Gets the object which value is being asserted.
+        /// </summary>
+        public IEnumerable<PropertyInfo> SubjectProperties { get; private set; }
+
+        /// <summary>
+        /// Initializes a new instance of the <see cref="PropertyInfoAssertions"/> class, for a single <see cref="PropertyInfo"/>.
+        /// </summary>
+        /// <param name="property">The property to assert.</param>
+        public PropertyInfoAssertions(PropertyInfo property)
+        {
+            isAssertingSingleProperty = true;
+            SubjectProperties = new[] { property };
+        }
+
+        /// <summary>
+        /// Initializes a new instance of the <see cref="PropertyInfoAssertions"/> class, for a number of <see cref="PropertyInfo"/> objects.
+        /// </summary>
+        /// <param name="properties">The properties to assert.</param>
+        public PropertyInfoAssertions(IEnumerable<PropertyInfo> properties)
+        {
+            SubjectProperties = properties;
+        }
+
+        /// <summary>
+        /// Asserts that the selected properties are virtual.
+        /// </summary>
+        /// <param name="reason">
+        /// A formatted phrase as is supported by <see cref="string.Format(string,object[])" /> explaining why the assertion 
+        /// is needed. If the phrase does not start with the word <i>because</i>, it is prepended automatically.
+        /// </param>
+        /// <param name="reasonArgs">
+        /// Zero or more objects to format using the placeholders in <see cref="reason" />.
+        /// </param>
+        public AndConstraint<PropertyInfoAssertions> BeVirtual(string reason = "", params object[] reasonArgs)
+        {
+            IEnumerable<PropertyInfo> nonVirtualProperties = GetAllNonVirtualPropertiesFromSelection();
+
+            string failureMessage = isAssertingSingleProperty
+                ? "Expected property " + GetDescriptionsFor(new[] { SubjectProperties.Single() }) +
+                    " to be virtual{reason}, but it is not virtual."
+                : "Expected all selected properties to be virtual{reason}, but the following properties are not virtual:\r\n" +
+                    GetDescriptionsFor(nonVirtualProperties);
+
+            Execute.Verification
+                .ForCondition(!nonVirtualProperties.Any())
+                .BecauseOf(reason, reasonArgs)
+                .FailWith("Expected all selected properties to be virtual{reason}, but the following properties are" +
+                    " not virtual:\r\n" + GetDescriptionsFor(nonVirtualProperties));
+
+            return new AndConstraint<PropertyInfoAssertions>(this);
+        }
+
+        private PropertyInfo[] GetAllNonVirtualPropertiesFromSelection()
+        {
+            var query = 
+                from property in SubjectProperties
+#if !WINRT
+                let getter = property.GetGetMethod(true)
+#else
+                let getter = property.GetMethod
+#endif
+                where !getter.IsVirtual || getter.IsFinal
+                select property;
+
+            return query.ToArray();
+        }
+
+        /// <summary>
+        /// Asserts that the selected methods are decorated with the specified <typeparamref name="TAttribute"/>.
+        /// </summary>
+        /// <param name="reason">
+        /// A formatted phrase as is supported by <see cref="string.Format(string,object[])" /> explaining why the assertion 
+        /// is needed. If the phrase does not start with the word <i>because</i>, it is prepended automatically.
+        /// </param>
+        /// <param name="reasonArgs">
+        /// Zero or more objects to format using the placeholders in <see cref="reason" />.
+        /// </param>
+        public AndConstraint<PropertyInfoAssertions> BeDecoratedWith<TAttribute>(string reason = "", params object[] reasonArgs)
+        {
+            IEnumerable<PropertyInfo> propertiesWithoutAttribute = GetPropertiesWithout<TAttribute>();
+
+            string failureMessage = isAssertingSingleProperty
+                ? "Expected property " + GetDescriptionsFor(new[] { SubjectProperties.Single() }) +
+                    " to be decorated with {0}{reason}, but that attribute was not found."
+                : "Expected all selected properties to be decorated with {0}{reason}, but the following properties are not:\r\n" +
+                    GetDescriptionsFor(propertiesWithoutAttribute);
+
+            Execute.Verification
+                .ForCondition(!propertiesWithoutAttribute.Any())
+                .BecauseOf(reason, reasonArgs)
+                .FailWith("Expected all selected properties to be decorated with {0}{reason}, but the" +
+                    " following properties are not:\r\n" + GetDescriptionsFor(propertiesWithoutAttribute), typeof(TAttribute));
+
+            return new AndConstraint<PropertyInfoAssertions>(this);
+        }
+
+        private PropertyInfo[] GetPropertiesWithout<TAttribute>()
+        {
+            return SubjectProperties.Where(property => !IsDecoratedWith<TAttribute>(property)).ToArray();
+        }
+
+        private static bool IsDecoratedWith<TAttribute>(PropertyInfo property)
+        {
+            return property.GetCustomAttributes(false).OfType<TAttribute>().Any();
+        }
+
+        private static string GetDescriptionsFor(IEnumerable<PropertyInfo> properties)
+        {
+            return string.Join(Environment.NewLine, properties.Select(GetDescriptionFor).ToArray());
+        }
+
+        private static string GetDescriptionFor(PropertyInfo property)
+        {
+            string propTypeName;
+#if !WINRT
+            propTypeName = property.PropertyType.Name;
+#else
+            propTypeName = property.PropertyType.GetTypeInfo().Name;
+#endif
+            return string.Format("{0} {1}.{2}", propTypeName, property.DeclaringType, property.Name);
+        }
+    }
+}