{
    "sdk": {
<<<<<<< HEAD
        "version": "3.1.100"
=======
        "version": "3.1.100",
        "rollForward": "latestFeature"
>>>>>>> c34bb3e5
    }
}<|MERGE_RESOLUTION|>--- conflicted
+++ resolved
@@ -1,10 +1,6 @@
 {
     "sdk": {
-<<<<<<< HEAD
-        "version": "3.1.100"
-=======
         "version": "3.1.100",
         "rollForward": "latestFeature"
->>>>>>> c34bb3e5
     }
 }