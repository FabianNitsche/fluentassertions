--- conflicted
+++ resolved
@@ -540,11 +540,7 @@
         /// <param name="becauseArgs">
         /// Zero or more objects to format using the placeholders in <paramref name="because" />.
         /// </param>
-<<<<<<< HEAD
-        public AndConstraint<GenericCollectionAssertions<T>> AllBeEquivalentTo<TExpectation>(TExpectation expectation,
-=======
         public AndConstraint<TAssertions> AllBeEquivalentTo<TExpectation>(TExpectation expectation,
->>>>>>> c34bb3e5
             string because = "", params object[] becauseArgs)
         {
             return AllBeEquivalentTo(expectation, options => options, because, becauseArgs);
@@ -574,11 +570,7 @@
         /// <param name="becauseArgs">
         /// Zero or more objects to format using the placeholders in <paramref name="because" />.
         /// </param>
-<<<<<<< HEAD
-        public AndConstraint<GenericCollectionAssertions<T>> AllBeEquivalentTo<TExpectation>(TExpectation expectation,
-=======
         public AndConstraint<TAssertions> AllBeEquivalentTo<TExpectation>(TExpectation expectation,
->>>>>>> c34bb3e5
             Func<EquivalencyAssertionOptions<TExpectation>, EquivalencyAssertionOptions<TExpectation>> config,
             string because = "",
             params object[] becauseArgs)
