--- conflicted
+++ resolved
@@ -170,11 +170,7 @@
         /// <param name="becauseArgs">
         /// Zero or more objects to format using the placeholders in <paramref name="because" />.
         /// </param>
-<<<<<<< HEAD
-        public AndConstraint<GenericDictionaryAssertions<TKey, TValue>> BeEquivalentTo<TExpectation>(TExpectation expectation,
-=======
         public AndConstraint<TAssertions> BeEquivalentTo<TExpectation>(TExpectation expectation,
->>>>>>> c34bb3e5
             string because = "", params object[] becauseArgs)
         {
             return BeEquivalentTo(expectation, options => options, because, becauseArgs);
@@ -205,11 +201,7 @@
         /// <param name="becauseArgs">
         /// Zero or more objects to format using the placeholders in <paramref name="because" />.
         /// </param>
-<<<<<<< HEAD
-        public AndConstraint<GenericDictionaryAssertions<TKey, TValue>> BeEquivalentTo<TExpectation>(TExpectation expectation,
-=======
         public AndConstraint<TAssertions> BeEquivalentTo<TExpectation>(TExpectation expectation,
->>>>>>> c34bb3e5
             Func<EquivalencyAssertionOptions<TExpectation>, EquivalencyAssertionOptions<TExpectation>> config, string because = "",
             params object[] becauseArgs)
         {
@@ -231,11 +223,7 @@
             var equivalencyValidator = new EquivalencyValidator(options);
             equivalencyValidator.AssertEquality(context);
 
-<<<<<<< HEAD
-            return new AndConstraint<GenericDictionaryAssertions<TKey, TValue>>(this);
-=======
-            return new AndConstraint<TAssertions>((TAssertions)this);
->>>>>>> c34bb3e5
+            return new AndConstraint<TAssertions>((TAssertions)this);
         }
 
         #region ContainKey
@@ -403,11 +391,7 @@
                     .FailWith("Expected {context:dictionary} to contain keys {0}{reason}, but found {1}.", unexpected, Subject);
             }
 
-<<<<<<< HEAD
-            IEnumerable<TKey> foundKeys = unexpected.Where(key => Subject.ContainsKey(key));
-=======
             IEnumerable<TKey> foundKeys = unexpected.Where(key => ContainsKey(Subject, key));
->>>>>>> c34bb3e5
 
             if (foundKeys.Any())
             {
