--- conflicted
+++ resolved
@@ -948,11 +948,7 @@
         /// is needed. If the phrase does not start with the word <i>because</i>, it is prepended automatically.
         /// </param>
         /// <param name="becauseArgs">
-<<<<<<< HEAD
-        /// Zero or more objects to format using the placeholders in <see cref="because" />.
-=======
-        /// Zero or more objects to format using the placeholders in <paramref name="because" />.
->>>>>>> c34bb3e5
+        /// Zero or more objects to format using the placeholders in <paramref name="because" />.
         /// </param>
         /// <remarks>
         /// Empty and single element collections are considered to be ordered both in ascending and descending order at the same time.
@@ -974,11 +970,7 @@
         /// is needed. If the phrase does not start with the word <i>because</i>, it is prepended automatically.
         /// </param>
         /// <param name="becauseArgs">
-<<<<<<< HEAD
-        /// Zero or more objects to format using the placeholders in <see cref="because" />.
-=======
-        /// Zero or more objects to format using the placeholders in <paramref name="because" />.
->>>>>>> c34bb3e5
+        /// Zero or more objects to format using the placeholders in <paramref name="because" />.
         /// </param>
         /// <remarks>
         /// Empty and single element collections are considered to be ordered both in ascending and descending order at the same time.
@@ -997,11 +989,7 @@
         /// is needed. If the phrase does not start with the word <i>because</i>, it is prepended automatically.
         /// </param>
         /// <param name="becauseArgs">
-<<<<<<< HEAD
-        /// Zero or more objects to format using the placeholders in <see cref="because" />.
-=======
-        /// Zero or more objects to format using the placeholders in <paramref name="because" />.
->>>>>>> c34bb3e5
+        /// Zero or more objects to format using the placeholders in <paramref name="because" />.
         /// </param>
         /// <remarks>
         /// Empty and single element collections are considered to be ordered both in ascending and descending order at the same time.
@@ -1023,11 +1011,7 @@
         /// is needed. If the phrase does not start with the word <i>because</i>, it is prepended automatically.
         /// </param>
         /// <param name="becauseArgs">
-<<<<<<< HEAD
-        /// Zero or more objects to format using the placeholders in <see cref="because" />.
-=======
-        /// Zero or more objects to format using the placeholders in <paramref name="because" />.
->>>>>>> c34bb3e5
+        /// Zero or more objects to format using the placeholders in <paramref name="because" />.
         /// </param>
         /// <remarks>
         /// Empty and single element collections are considered to be ordered both in ascending and descending order at the same time.
@@ -1666,11 +1650,7 @@
                 .ForCondition(subject => subject.All(x => x != null))
                 .FailWith("but found a null element.")
                 .Then
-<<<<<<< HEAD
-                .ForCondition(subject => subject.All(x => typeof(T).GetTypeInfo().IsAssignableFrom(GetType(x).GetTypeInfo())))
-=======
                 .ForCondition(subject => subject.All(x => typeof(T).IsAssignableFrom(GetType(x))))
->>>>>>> c34bb3e5
                 .FailWith("but found {0}.", subject => $"[{string.Join(", ", subject.Select(x => GetType(x).FullName))}]")
                 .Then
                 .ClearExpectation();
