<<<<<<< HEAD
﻿
=======
﻿#if NET47 || NETCOREAPP2_1 || NETCOREAPP3_0
>>>>>>> c34bb3e5
namespace FluentAssertions.Common
{
    internal class ConfigurationStoreExceptionInterceptor : IConfigurationStore
    {
        private bool underlyingStoreUnavailable;

        private readonly IConfigurationStore configurationStore;

        public ConfigurationStoreExceptionInterceptor(IConfigurationStore configurationStore)
        {
            this.configurationStore = configurationStore;
        }

        public string GetSetting(string name)
        {
            if (underlyingStoreUnavailable)
            {
                return null;
            }

            try
            {
                return configurationStore.GetSetting(name);
            }
            catch
            {
                underlyingStoreUnavailable = true;
                return null;
            }
        }
    }
}
<<<<<<< HEAD
=======
#endif
>>>>>>> c34bb3e5
<|MERGE_RESOLUTION|>--- conflicted
+++ resolved
@@ -1,8 +1,4 @@
-<<<<<<< HEAD
-﻿
-=======
 ﻿#if NET47 || NETCOREAPP2_1 || NETCOREAPP3_0
->>>>>>> c34bb3e5
 namespace FluentAssertions.Common
 {
     internal class ConfigurationStoreExceptionInterceptor : IConfigurationStore
@@ -35,7 +31,4 @@
         }
     }
 }
-<<<<<<< HEAD
-=======
-#endif
->>>>>>> c34bb3e5
+#endif