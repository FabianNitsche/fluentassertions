--- conflicted
+++ resolved
@@ -1,7 +1,4 @@
-<<<<<<< HEAD
-=======
 #if !(NET47 || NETCOREAPP2_1 || NETCOREAPP3_0)
->>>>>>> c34bb3e5
 namespace FluentAssertions.Common
 {
     internal class NullConfigurationStore : IConfigurationStore
@@ -11,4 +8,5 @@
             return "";
         }
     }
-}+}
+#endif