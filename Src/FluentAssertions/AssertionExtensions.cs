--- conflicted
+++ resolved
@@ -69,10 +69,6 @@
             return () => action(subject);
         }
 
-<<<<<<< HEAD
-
-=======
->>>>>>> c34bb3e5
         /// <summary>
         /// Invokes the specified action on a subject so that you can chain it
         /// with any of the assertions from <see cref="NonGenericAsyncFunctionAssertions"/>
@@ -83,10 +79,6 @@
             return () => action(subject).AsTask();
         }
 
-<<<<<<< HEAD
-
-=======
->>>>>>> c34bb3e5
         /// <summary>
         /// Invokes the specified action on a subject so that you can chain it
         /// with any of the assertions from <see cref="GenericAsyncFunctionAssertions{TResult}"/>
@@ -740,8 +732,6 @@
             return new FunctionAssertions<T>(func, extractor);
         }
 
-<<<<<<< HEAD
-=======
         /// <summary>
         /// Returns a <see cref="TaskCompletionSourceAssertions{T}"/> object that can be used to assert the
         /// current <see cref="TaskCompletionSource{T}"/>.
@@ -752,7 +742,6 @@
             return new TaskCompletionSourceAssertions<T>(tcs);
         }
 
->>>>>>> c34bb3e5
 #if !NETSTANDARD2_0
 
         /// <summary>
