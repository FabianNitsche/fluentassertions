--- conflicted
+++ resolved
@@ -741,9 +741,6 @@
             float expectedValue, float precision, string because = "",
             params object[] becauseArgs)
         {
-<<<<<<< HEAD
-            float actualDifference = Math.Abs(expectedValue - parent.Subject);
-=======
             if (float.IsPositiveInfinity(expectedValue))
             {
                 FailIfDifferenceOutsidePrecision(float.IsPositiveInfinity(parent.Subject), parent, expectedValue, precision, float.NaN, because, becauseArgs);
@@ -755,7 +752,6 @@
             else
             {
                 float actualDifference = Math.Abs(expectedValue - parent.Subject);
->>>>>>> c34bb3e5
 
                 FailIfDifferenceOutsidePrecision(actualDifference <= precision, parent, expectedValue, precision, actualDifference, because, becauseArgs);
             }
@@ -857,9 +853,6 @@
             double expectedValue, double precision, string because = "",
             params object[] becauseArgs)
         {
-<<<<<<< HEAD
-            double actualDifference = Math.Abs(expectedValue - parent.Subject);
-=======
             if (double.IsPositiveInfinity(expectedValue))
             {
                 FailIfDifferenceOutsidePrecision(double.IsPositiveInfinity(parent.Subject), parent, expectedValue, precision, double.NaN, because, becauseArgs);
@@ -871,7 +864,6 @@
             else
             {
                 double actualDifference = Math.Abs(expectedValue - parent.Subject);
->>>>>>> c34bb3e5
 
                 FailIfDifferenceOutsidePrecision(actualDifference <= precision, parent, expectedValue, precision, actualDifference, because, becauseArgs);
             }
@@ -1088,9 +1080,6 @@
             float unexpectedValue, float precision, string because = "",
             params object[] becauseArgs)
         {
-<<<<<<< HEAD
-            float actualDifference = Math.Abs(unexpectedValue - parent.Subject);
-=======
             if (float.IsPositiveInfinity(unexpectedValue))
             {
                 FailIfDifferenceWithinPrecision(parent, !float.IsPositiveInfinity(parent.Subject), unexpectedValue, precision, float.NaN, because, becauseArgs);
@@ -1102,7 +1091,6 @@
             else
             {
                 float actualDifference = Math.Abs(unexpectedValue - parent.Subject);
->>>>>>> c34bb3e5
 
                 FailIfDifferenceWithinPrecision(parent, actualDifference > precision, unexpectedValue, precision, actualDifference, because, becauseArgs);
             }
@@ -1202,11 +1190,6 @@
             double unexpectedValue, double precision, string because = "",
             params object[] becauseArgs)
         {
-<<<<<<< HEAD
-            double actualDifference = Math.Abs(unexpectedValue - parent.Subject);
-
-            FailIfDifferenceWithinPrecision(parent, actualDifference > precision, unexpectedValue, precision, actualDifference, because, becauseArgs);
-=======
             if (double.IsPositiveInfinity(unexpectedValue))
             {
                 FailIfDifferenceWithinPrecision(parent, !double.IsPositiveInfinity(parent.Subject), unexpectedValue, precision, double.NaN, because, becauseArgs);
@@ -1218,7 +1201,6 @@
             else
             {
                 double actualDifference = Math.Abs(unexpectedValue - parent.Subject);
->>>>>>> c34bb3e5
 
                 FailIfDifferenceWithinPrecision(parent, actualDifference > precision, unexpectedValue, precision, actualDifference, because, becauseArgs);
             }
