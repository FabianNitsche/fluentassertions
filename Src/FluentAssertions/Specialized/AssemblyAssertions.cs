--- conflicted
+++ resolved
@@ -19,10 +19,6 @@
         {
         }
 
-<<<<<<< HEAD
-
-=======
->>>>>>> c34bb3e5
         /// <summary>
         /// Asserts that an assembly does not reference the specified assembly.
         /// </summary>
