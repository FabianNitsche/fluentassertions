﻿using System;
using System.Collections.Generic;
using System.Diagnostics;
using System.Linq;
using System.Linq.Expressions;

using FluentAssertions.Common;
using FluentAssertions.Equivalency;
using FluentAssertions.Execution;
using FluentAssertions.Formatting;
using FluentAssertions.Primitives;

namespace FluentAssertions.Specialized
{
    /// <summary>
    /// Contains a number of methods to assert that an <see cref = "Exception" /> is in the correct state.
    /// </summary>
    [DebuggerNonUserCode]
    public class ExceptionAssertions<TException> :
        ReferenceTypeAssertions<IEnumerable<TException>, ExceptionAssertions<TException>>
        where TException : Exception
    {
        #region Private Definitions

        private static readonly ExceptionMessageAssertion outerMessageAssertion = new ExceptionMessageAssertion();

        #endregion

        public ExceptionAssertions(IEnumerable<TException> exceptions) : base(exceptions)
        {
        }

        /// <summary>
        /// Gets the exception object of the exception thrown.
        /// </summary>
        public TException And => SingleSubject;

        /// <summary>
        /// Gets the exception object of the exception thrown.
        /// </summary>
        public TException Which => And;

        /// <summary>
        /// Returns the type of the subject the assertion applies on.
        /// </summary>
        protected override string Identifier => "exception";

        /// <summary>
        /// Asserts that the thrown exception has a message that matches <paramref name="expectedWildcardPattern" />.
        /// </summary>
        /// <param name="expectedWildcardPattern">
        /// The wildcard pattern with which the exception message is matched, where * and ? have special meanings.
        /// </param>
        /// <param name="because">
        /// A formatted phrase as is supported by <see cref = "string.Format(string,object[])" /> explaining why the assertion
        /// is needed. If the phrase does not start with the word <i>because</i>, it is prepended automatically.
        /// </param>
        /// <param name="becauseArgs">
        /// Zero or more objects to format using the placeholders in <paramref name="because"/>.
        /// </param>
        public virtual ExceptionAssertions<TException> WithMessage(string expectedWildcardPattern, string because = "",
            params object[] becauseArgs)
        {
            AssertionScope assertion = Execute.Assertion.BecauseOf(because, becauseArgs).UsingLineBreaks;

            assertion
                .ForCondition(Subject.Any())
                .FailWith("Expected exception with message {0}{reason}, but no exception was thrown.", expectedWildcardPattern);

            outerMessageAssertion.Execute(Subject.Select(exc => exc.Message).ToArray(), expectedWildcardPattern, because, becauseArgs);

            return this;
        }

        /// <summary>
        /// Asserts that the thrown exception contains an inner exception of type <typeparamref name="TInnerException" />.
        /// </summary>
        /// <typeparam name="TInnerException">The expected type of the inner exception.</typeparam>
        /// <param name="because">The reason why the inner exception should be of the supplied type.</param>
        /// <param name="becauseArgs">The parameters used when formatting the <paramref name="because" />.</param>
        public virtual ExceptionAssertions<TInnerException> WithInnerException<TInnerException>(string because = null,
            params object[] becauseArgs)
            where TInnerException : Exception
        {
            Execute.Assertion
                .BecauseOf(because, becauseArgs)
                .WithExpectation("Expected inner {0}{reason}, but ", typeof(TInnerException))
                .ForCondition(Subject != null)
                .FailWith("no exception was thrown.")
                .Then
                .ForCondition(Subject.Any(e => e.InnerException != null))
                .FailWith("the thrown exception has no inner exception.")
                .Then
                .ClearExpectation();

            TInnerException[] expectedInnerExceptions = Subject
                .Select(e => e.InnerException)
                .OfType<TInnerException>()
                .ToArray();

            Execute.Assertion
                .ForCondition(expectedInnerExceptions.Any())
                .BecauseOf(because, becauseArgs)
                .FailWith("Expected inner {0}{reason}, but found {1}.", typeof(TInnerException), SingleSubject.InnerException);

            return new ExceptionAssertions<TInnerException>(expectedInnerExceptions);
        }

        /// <summary>
        /// Asserts that the thrown exception contains an inner exception of the exact type <typeparamref name="TInnerException" /> (and not a derived exception type).
        /// </summary>
        /// <typeparam name="TInnerException">The expected type of the inner exception.</typeparam>
        /// <param name="because">The reason why the inner exception should be of the supplied type.</param>
        /// <param name="becauseArgs">The parameters used when formatting the <paramref name="because" />.</param>
        public virtual ExceptionAssertions<TInnerException> WithInnerExceptionExactly<TInnerException>(string because = null,
            params object[] becauseArgs)
            where TInnerException : Exception
        {
            WithInnerException<TInnerException>(because, becauseArgs);

            TInnerException[] expectedExceptions = Subject
                .Select(e => e.InnerException)
                .OfType<TInnerException>()
                .Where(e => e?.GetType() == typeof(TInnerException)).ToArray();

            Execute.Assertion
                .ForCondition(expectedExceptions.Any())
                .BecauseOf(because, becauseArgs)
                .FailWith("Expected inner {0}{reason}, but found {1}.", typeof(TInnerException), SingleSubject.InnerException);

            return new ExceptionAssertions<TInnerException>(expectedExceptions);
        }

        /// <summary>
        /// Asserts that the exception matches a particular condition.
        /// </summary>
        /// <param name="exceptionExpression">
        /// The condition that the exception must match.
        /// </param>
        /// <param name="because">
        /// A formatted phrase explaining why the assertion should be satisfied. If the phrase does not
        /// start with the word <i>because</i>, it is prepended to the message.
        /// </param>
        /// <param name="becauseArgs">
        /// Zero or more values to use for filling in any <see cref = "string.Format(string,object[])" /> compatible placeholders.
        /// </param>
        public ExceptionAssertions<TException> Where(Expression<Func<TException, bool>> exceptionExpression,
            string because = "", params object[] becauseArgs)
        {
            Guard.ThrowIfArgumentIsNull(exceptionExpression, nameof(exceptionExpression));

            Func<TException, bool> condition = exceptionExpression.Compile();
            Execute.Assertion
                .ForCondition(condition(SingleSubject))
                .BecauseOf(because, becauseArgs)
                .FailWith("Expected exception where {0}{reason}, but the condition was not met by:{1}{1}{2}.",
                    exceptionExpression.Body, Environment.NewLine, Subject);

            return this;
        }

        private TException SingleSubject
        {
            get
            {
                if (Subject.Count() > 1)
                {
                    string thrownExceptions = BuildExceptionsString(Subject);
                    Services.ThrowException(
                        string.Format(
                            "More than one exception was thrown.  FluentAssertions cannot determine which Exception was meant.{0}{1}",
                            Environment.NewLine, thrownExceptions));
                }

                return Subject.Single();
            }
        }

        private static string BuildExceptionsString(IEnumerable<TException> exceptions)
        {
            return string.Join(Environment.NewLine,
                exceptions.Select(
                    exception =>
                        "\t" + Formatter.ToString(exception)));
        }

        private class ExceptionMessageAssertion
        {
            public ExceptionMessageAssertion()
            {
                Context = "exception message";
            }

            public string Context { get; set; }

            public void Execute(IEnumerable<string> messages, string expectation, string because, params object[] becauseArgs)
            {
                using var _ = new AssertionScope();
                var results = new AssertionResultSet();

                foreach (string message in messages)
                {
                    using (var scope = new AssertionScope())
                    {
                        scope.Context = Context;

                        message.Should().MatchEquivalentOf(expectation, because, becauseArgs);

                        results.AddSet(message, scope.Discard());
                    }

                    if (results.ContainsSuccessfulSet())
                    {
<<<<<<< HEAD
                        string replacedCurlyBraces =
                            failure
                                .Replace("{", "{{")
                                .Replace("}", "}}");
                        AssertionScope.Current.FailWith(replacedCurlyBraces);
=======
                        break;
>>>>>>> c34bb3e5
                    }
                }

                foreach (string failure in results.SelectClosestMatchFor())
                {
                    string replacedCurlyBraces =
                        failure.EscapePlaceholders();
                    AssertionScope.Current.FailWith(replacedCurlyBraces);
                }
            }
        }
    }
}<|MERGE_RESOLUTION|>--- conflicted
+++ resolved
@@ -211,15 +211,7 @@
 
                     if (results.ContainsSuccessfulSet())
                     {
-<<<<<<< HEAD
-                        string replacedCurlyBraces =
-                            failure
-                                .Replace("{", "{{")
-                                .Replace("}", "}}");
-                        AssertionScope.Current.FailWith(replacedCurlyBraces);
-=======
                         break;
->>>>>>> c34bb3e5
                     }
                 }
 
