--- conflicted
+++ resolved
@@ -8,71 +8,14 @@
 {
     public class AssertionRuleEquivalencyStep<TSubject> : IEquivalencyStep
     {
-<<<<<<< HEAD
-        private readonly Expression<Func<IMemberInfo, bool>> predicate;
-=======
         private readonly Func<IMemberInfo, bool> predicate;
         private readonly string description;
->>>>>>> c34bb3e5
         private readonly Action<IAssertionContext<TSubject>> assertion;
         private readonly AutoConversionStep converter = new AutoConversionStep();
 
         public AssertionRuleEquivalencyStep(
             Expression<Func<IMemberInfo, bool>> predicate,
             Action<IAssertionContext<TSubject>> assertion)
-<<<<<<< HEAD
-        {
-            this.predicate = predicate;
-            this.assertion = assertion;
-        }
-
-        public bool CanHandle(IEquivalencyValidationContext context, IEquivalencyAssertionOptions config) => true;
-
-        public bool Handle(IEquivalencyValidationContext context, IEquivalencyValidator parent,
-            IEquivalencyAssertionOptions config)
-        {
-            bool success = false;
-            using (var scope = new AssertionScope())
-            {
-                // Try without conversion
-                if (AppliesTo(context))
-                {
-                    success = ExecuteAssertion(context);
-                }
-
-                bool converted = false;
-                if (!success && converter.CanHandle(context, config))
-                {
-                    // Convert into a child context
-                    context = context.Clone();
-                    converter.Handle(context, parent, config);
-                    converted = true;
-                }
-
-                if (converted && AppliesTo(context))
-                {
-                    // Try again after conversion
-                    success = ExecuteAssertion(context);
-                    if (success)
-                    {
-                        // If the assertion succeeded after conversion, discard the failures from
-                        // the previous attempt. If it didn't, let the scope throw with those failures.
-                        scope.Discard();
-                    }
-                }
-            }
-
-            return success;
-        }
-
-        private bool AppliesTo(IEquivalencyValidationContext context)
-        {
-            Func<IMemberInfo, bool> predicate = this.predicate.Compile();
-
-            return predicate(context);
-        }
-
-=======
         {
             this.predicate = predicate.Compile();
             this.assertion = assertion;
@@ -120,7 +63,6 @@
 
         private bool AppliesTo(IEquivalencyValidationContext context) => predicate(context);
 
->>>>>>> c34bb3e5
         private bool ExecuteAssertion(IEquivalencyValidationContext context)
         {
             bool subjectIsNull = context.Subject is null;
@@ -157,11 +99,7 @@
         /// <filterpriority>2</filterpriority>
         public override string ToString()
         {
-<<<<<<< HEAD
-            return "Invoke Action<" + typeof(TSubject).Name + "> when " + predicate.Body;
-=======
             return "Invoke Action<" + typeof(TSubject).Name + "> when " + description;
->>>>>>> c34bb3e5
         }
     }
 }