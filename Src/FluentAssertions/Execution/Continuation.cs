--- conflicted
+++ resolved
@@ -3,10 +3,6 @@
     /// <summary>
     /// Enables chaining multiple assertions on an <see cref="AssertionScope"/>.
     /// </summary>
-<<<<<<< HEAD
-
-=======
->>>>>>> c34bb3e5
     public class Continuation
     {
         private readonly AssertionScope sourceScope;
